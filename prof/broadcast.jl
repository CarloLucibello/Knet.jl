using BenchmarkTools,Knet
<<<<<<< HEAD
sizes = (1,10,100,128,512,1000,1024,2048)
=======

const N=1000

const sizes = (1,10,100,1000)

function f01(a,b)
    c=similar(a)
    n=length(a)
    for i=1:N; ccall(("add_32_01",Knet.libknet8),Void,(Cint,Float32,Ptr{Float32},Ptr{Float32}),n,b,a,c); end
    Knet.cudaDeviceSynchronize()
end

function f12(x,y)
    (dz,sx,nx,sy,ny) = Knet.vbroadcast_shape(x,y)
    z = similar(x,dz)
    nz = length(z)
    for i=1:N; ccall(("add_32_12",Knet.libknet8),Void,(Cint,Ptr{Float32},Cint,Cint,Ptr{Float32},Cint,Cint,Ptr{Float32}),nz,x,sx,nx,y,sy,ny,z); end
    Knet.cudaDeviceSynchronize()
end

>>>>>>> e6835c90
for r in (0,1,2)
    println(r==0 ? "a[m,n].+b" : r==1 ? "a[m,n].+b[1,n]" : r==2 ? "a[m,n].+b[m,1]" : error())
    for s in sizes; print("\t$s"); end; println()
    for nrows in sizes
        print(nrows)
        for ncols in sizes
            a = KnetArray(rand(Float32,nrows,ncols))
            b = (r==0 ? rand(Float32) : r==1 ? KnetArray(rand(Float32,1,ncols)) : KnetArray(rand(Float32,nrows,1)))
            bm = (r==0 ? (@benchmark f01($a,$b) seconds=1) : (@benchmark f12($a,$b) seconds=1))
            m = round(Int, minimum(bm.times)/N)
            print("\t$m")
            a=b=nothing; gc(); Knet.knetgc(); gc()
        end
        println()
    end
<<<<<<< HEAD
end
=======
end

# COMMIT: ccad0cb 2017-04-15
# a[m,n].+b
# 	1	10	100	1000
# 1	4264	4272	4281	4299
# 10	4268	4277	4298	4424
# 100	4275	4299	4422	6173
# 1000	4300	4412	6173	57050
# a[m,n].+b[1,n]
# 	1	10	100	1000
# 1	4296	4295	4312	4354
# 10	4304	4481	4573	5001
# 100	4311	4573	4992	10034
# 1000	4345	4998	10047	69640
# a[m,n].+b[m,1]
# 	1	10	100	1000
# 1	4304	4306	4314	4349
# 10	4300	4313	4359	5050
# 100	4314	4402	4865	10295
# 1000	4354	4718	8433	59328
>>>>>>> e6835c90
<|MERGE_RESOLUTION|>--- conflicted
+++ resolved
@@ -1,11 +1,8 @@
 using BenchmarkTools,Knet
-<<<<<<< HEAD
-sizes = (1,10,100,128,512,1000,1024,2048)
-=======
 
 const N=1000
 
-const sizes = (1,10,100,1000)
+const sizes = (1,10,100,128,512,1000,1024,2048)
 
 function f01(a,b)
     c=similar(a)
@@ -22,7 +19,6 @@
     Knet.cudaDeviceSynchronize()
 end
 
->>>>>>> e6835c90
 for r in (0,1,2)
     println(r==0 ? "a[m,n].+b" : r==1 ? "a[m,n].+b[1,n]" : r==2 ? "a[m,n].+b[m,1]" : error())
     for s in sizes; print("\t$s"); end; println()
@@ -38,10 +34,8 @@
         end
         println()
     end
-<<<<<<< HEAD
 end
-=======
-end
+
 
 # COMMIT: ccad0cb 2017-04-15
 # a[m,n].+b
@@ -61,5 +55,4 @@
 # 1	4304	4306	4314	4349
 # 10	4300	4313	4359	5050
 # 100	4314	4402	4865	10295
-# 1000	4354	4718	8433	59328
->>>>>>> e6835c90
+# 1000	4354	4718	8433	59328