type QuadLoss <: LossLayer; y; QuadLoss()=new(); end
# copy(l::QuadLoss; o...)=QuadLoss()

# Quadratic loss:
# l.y stores the model output.
# z is the desired output.
# Overwrites z with the gradient of quadratic loss wrt y, i.e. y-z
# J = 0.5*sum((yi-zi)^2)
# dJ/dy = y-z

forw(l::QuadLoss, x; o...)=(l.y=x)

function back(l::QuadLoss, z; returndx=true, o...)
    @assert issimilar1(z,l.y)
    returndx || return
    (st,nx) = size2(z)
    for i=1:length(z)
        z[i] = (l.y[i]-z[i])/nx
    end
    return z
end

<<<<<<< HEAD
function loss(l::QuadLoss, z)
    @assert issimilar1(z,l.y)
    y = to_host(l.y)
    z = to_host(z)
=======
function loss(l::QuadLoss, z, y=l.y)
    @assert issimilar(z,y)
>>>>>>> 014fb838
    (st,nx) = size2(z)
    cost = zero(Float64)
    for i=1:length(z)
        cost += (y[i]-z[i])^2
    end
    return 0.5*cost/nx
end

if GPU

<<<<<<< HEAD
function back(l::QuadLoss, z::CudaArray; returndx=true, o...)
    @assert issimilar1(z,l.y)
=======
loss(l::QuadLoss, z::AbstractCudaArray)=loss(l, to_host(z), to_host(l.y))

function back(l::QuadLoss, z::AbstractCudaArray; returndx=true, o...)
    @assert issimilar(z,l.y)
>>>>>>> 014fb838
    returndx || return
    (st,nx) = size2(z)
    cudnnTransformTensor(1/nx, l.y, -1/nx, z)
end

end # if GPU<|MERGE_RESOLUTION|>--- conflicted
+++ resolved
@@ -20,15 +20,8 @@
     return z
 end
 
-<<<<<<< HEAD
-function loss(l::QuadLoss, z)
-    @assert issimilar1(z,l.y)
-    y = to_host(l.y)
-    z = to_host(z)
-=======
 function loss(l::QuadLoss, z, y=l.y)
     @assert issimilar(z,y)
->>>>>>> 014fb838
     (st,nx) = size2(z)
     cost = zero(Float64)
     for i=1:length(z)
@@ -39,15 +32,10 @@
 
 if GPU
 
-<<<<<<< HEAD
-function back(l::QuadLoss, z::CudaArray; returndx=true, o...)
-    @assert issimilar1(z,l.y)
-=======
 loss(l::QuadLoss, z::AbstractCudaArray)=loss(l, to_host(z), to_host(l.y))
 
 function back(l::QuadLoss, z::AbstractCudaArray; returndx=true, o...)
     @assert issimilar(z,l.y)
->>>>>>> 014fb838
     returndx || return
     (st,nx) = size2(z)
     cudnnTransformTensor(1/nx, l.y, -1/nx, z)
