VERSION >= v"0.4.0-dev+6521" && __precompile__()

module Knet

# To see debug output, set DBGFLAGS to non-zero. Each bit of DBGFLAGS
# can be used to show a subset of dbg messages indicated by the `bit`
# argument to the `dbg` macro.
const DBGFLAGS = 0
macro dbg(bit,x); if (1<<bit) & DBGFLAGS != 0; esc(:(println(_dbg($x)))); end; end;

# To perform profiling, set PROFILING to true.
const PROFILING = false
macro gs(); if PROFILING; esc(:(ccall(("cudaDeviceSynchronize","libcudart"),UInt32,()))); end; end

const libknet8 = Libdl.find_library(["libknet8.so"], [dirname(@__FILE__)])

using AutoGrad; export grad, gradloss, gradcheck, getval

include("compat.jl");           # julia6 compat fixes
include("gpu.jl");              export gpu
include("kptr.jl");             export knetgc # KnetPtr
include("karray.jl");           export KnetArray
include("unfuse.jl");           # julia6 broadcast fixes
include("unary.jl");            export relu, sigm, invx
include("broadcast.jl");        # elementwise broadcasting operations
include("reduction.jl");        # sum, max, mean, etc.
include("linalg.jl");           export mat # matmul, axpy!, transpose, (i)permutedims
include("conv.jl");             export conv4, pool, deconv4, unpool
<<<<<<< HEAD
include("batchnorm.jl");        export batchnorm, BNMoments
include("rnn.jl");              export rnnforw, rnninit
=======
include("rnn.jl");              export rnnforw, rnninit, rnnparam, rnnparams
>>>>>>> 36ad4c6c
include("loss.jl");             export logp, logsumexp, nll, accuracy
include("dropout.jl");          export dropout
include("update.jl"); 		export Sgd, Momentum, Nesterov, Adam, Adagrad, Adadelta, Rmsprop, update!, optimizers
include("distributions.jl"); 	export gaussian, xavier, bilinear
include("random.jl");           export setseed
include("hyperopt.jl");         export hyperband, goldensection
include("data.jl");             export minibatch

"""
    Knet.dir(path...)

Construct a path relative to Knet root.

# Example
```julia
julia> Knet.dir("examples","mnist.jl")
"/home/dyuret/.julia/v0.5/Knet/examples/mnist.jl"
```
"""
dir(path...) = joinpath(dirname(dirname(@__FILE__)),path...)


# See if we have a gpu at initialization:
function __init__()
    try
        r = gpu(true)
        # info(r >= 0 ? "Knet using GPU $r" : "No GPU found, Knet using the CPU")
    catch e
        gpu(false)
        # warn("Knet using the CPU: $e")
    end
end

end # module<|MERGE_RESOLUTION|>--- conflicted
+++ resolved
@@ -26,12 +26,8 @@
 include("reduction.jl");        # sum, max, mean, etc.
 include("linalg.jl");           export mat # matmul, axpy!, transpose, (i)permutedims
 include("conv.jl");             export conv4, pool, deconv4, unpool
-<<<<<<< HEAD
 include("batchnorm.jl");        export batchnorm, BNMoments
-include("rnn.jl");              export rnnforw, rnninit
-=======
 include("rnn.jl");              export rnnforw, rnninit, rnnparam, rnnparams
->>>>>>> 36ad4c6c
 include("loss.jl");             export logp, logsumexp, nll, accuracy
 include("dropout.jl");          export dropout
 include("update.jl"); 		export Sgd, Momentum, Nesterov, Adam, Adagrad, Adadelta, Rmsprop, update!, optimizers
